--- conflicted
+++ resolved
@@ -257,19 +257,10 @@
   * `origin_path` (Optional) - An optional element that causes CloudFront to
     request your content from a directory in your Amazon S3 bucket or your
     custom origin.
-
-<<<<<<< HEAD
-* `custom_origin_config` - The [CloudFront custom origin](#custom_origin_config) configuration information. If an S3 origin is required, use `s3_origin_config` instead.
-* `domain_name` (Required) - The DNS domain name of either the S3 bucket, or web site of your custom origin.
-* `custom_header` (Optional) - One or more sub-resources with `name` and `value` parameters that specify header data that will be sent to the origin (multiples allowed).
-* `origin_id` (Required) - A unique identifier for the origin.
-* `origin_path` (Optional) - An optional element that causes CloudFront to request your content from a directory in your Amazon S3 bucket or your custom origin.
-* `s3_origin_config` - The [CloudFront S3 origin](#s3_origin_config) configuration information. If a custom origin is required, use `custom_origin_config` instead.
-=======
+  
   * `s3_origin_config` - The [CloudFront S3 origin](#s3-origin-config-arguments)
     configuration information. If a custom origin is required, use
     `custom_origin_config` instead.
->>>>>>> 6e586c89
 
 ##### Custom Origin Config Arguments
 

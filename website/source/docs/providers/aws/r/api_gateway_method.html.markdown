--- conflicted
+++ resolved
@@ -41,10 +41,6 @@
 * `http_method` - (Required) The HTTP Method (`GET`, `POST`, `PUT`, `DELETE`, `HEAD`, `OPTION`)
 * `authorization` - (Required) The type of authorization used for the method
 * `api_key_required` - (Optional) Specify if the method requires an API key
-<<<<<<< HEAD
-* `request_models` - (Optional) A map of the API models used for the request's content type
-=======
 * `request_models` - (Optional) A map of the API models used for the request's content type
   where key is the content type (e.g. `application/json`)
-  and value is either `Error`, `Empty` (built-in models) or `aws_api_gateway_model`'s `name`.
->>>>>>> 0c5c54e7
+  and value is either `Error`, `Empty` (built-in models) or `aws_api_gateway_model`'s `name`.